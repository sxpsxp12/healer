package healer

import (
	"encoding/binary"
)

// ListPartitionReassignmentsRequest is a request to kafka to list partition reassignments
type ListPartitionReassignmentsRequest struct {
	*RequestHeader
	TimeoutMS int32
	Topics    []struct {
		Name       string
		Partitions []int32
		// TaggedFields interface{}
	}
	// TaggedFields interface{}
}

// NewListPartitionReassignments creates a new ListPartitionReassignmentsRequest
func NewListPartitionReassignments(clientID string, timeoutMS int32) ListPartitionReassignmentsRequest {
	requestHeader := &RequestHeader{
		APIKey:     API_ListPartitionReassignments,
		APIVersion: 0,
		ClientID:   clientID,
	}
	return ListPartitionReassignmentsRequest{
		RequestHeader: requestHeader,

		TimeoutMS: timeoutMS,
	}
}

// AddTP adds a topic/partition to the request
func (r *ListPartitionReassignmentsRequest) AddTP(topicName string, pid int32) {
	for i := range r.Topics {
		topic := &r.Topics[i]
		if topic.Name == topicName {
			for _, _pid := range topic.Partitions {
				if _pid == pid {
					return
				}
			}
			topic.Partitions = append(topic.Partitions, pid)
			return
		}
	}
	r.Topics = append(r.Topics, struct {
		Name       string
		Partitions []int32
	}{
		Name:       topicName,
		Partitions: []int32{pid},
	})
}

func (r *ListPartitionReassignmentsRequest) length() int {
	requestLength := r.RequestHeader.length()
	requestLength += 4 // TimeoutMS
	requestLength += 4 // len(Topics)
	for _, topic := range r.Topics {
		requestLength += 2 + len(topic.Name) // len(TopicName)
		requestLength += 4                   // len(Partitions)
		for range topic.Partitions {
			requestLength += 4 // PartitionID
		}
		requestLength++ // TaggedFields
	}
	requestLength++ // TaggedFields
	return requestLength
}

// Encode encodes a ListPartitionReassignmentsRequest into a byte array.
func (r ListPartitionReassignmentsRequest) Encode(version uint16) []byte {
	requestLength := r.length()

	payload := make([]byte, requestLength+4)
<<<<<<< HEAD
	offset := 4
	defer func() {
		binary.BigEndian.PutUint32(payload, uint32(offset-4))
	}()
=======
	offset := 0
	defer func() {
		binary.BigEndian.PutUint32(payload, uint32(offset-4))
	}()

	offset += 4
>>>>>>> 3b2a9ccb

	offset += r.RequestHeader.Encode(payload[offset:])
	offset++ // TaggedFields

	offset++ // TaggedFields

	binary.BigEndian.PutUint32(payload[offset:], uint32(r.TimeoutMS))
	offset += 4

<<<<<<< HEAD
	offset += binary.PutUvarint(payload[offset:], 1+uint64(len(r.Topics)))

	for _, topic := range r.Topics {
		offset += binary.PutUvarint(payload[offset:], 1+uint64(len(topic.Name)))
		offset += copy(payload[offset:], topic.Name)

		offset += binary.PutUvarint(payload[offset:], 1+uint64(len(topic.Partitions)))
=======
	if r.Topics == nil {
		offset += binary.PutUvarint(payload[offset:], 0)
	} else {
		offset += binary.PutUvarint(payload[offset:], uint64(1+len(r.Topics)))
	}

	for _, topic := range r.Topics {
		offset += binary.PutUvarint(payload[offset:], uint64(1+len(topic.Name)))
		offset += copy(payload[offset:], topic.Name)

		offset += binary.PutUvarint(payload[offset:], uint64(1+len(topic.Partitions)))
>>>>>>> 3b2a9ccb

		for _, pid := range topic.Partitions {
			binary.BigEndian.PutUint32(payload[offset:], uint32(pid))
			offset += 4
		}
		offset++ // TaggedFields
	}
<<<<<<< HEAD

	offset++ // TaggedFields

=======
	offset++ // TaggedFields

>>>>>>> 3b2a9ccb
	return payload[:offset]
}<|MERGE_RESOLUTION|>--- conflicted
+++ resolved
@@ -53,7 +53,7 @@
 	})
 }
 
-func (r *ListPartitionReassignmentsRequest) length() int {
+func (r ListPartitionReassignmentsRequest) length() int {
 	requestLength := r.RequestHeader.length()
 	requestLength += 4 // TimeoutMS
 	requestLength += 4 // len(Topics)
@@ -74,37 +74,19 @@
 	requestLength := r.length()
 
 	payload := make([]byte, requestLength+4)
-<<<<<<< HEAD
-	offset := 4
-	defer func() {
-		binary.BigEndian.PutUint32(payload, uint32(offset-4))
-	}()
-=======
 	offset := 0
 	defer func() {
 		binary.BigEndian.PutUint32(payload, uint32(offset-4))
 	}()
 
 	offset += 4
->>>>>>> 3b2a9ccb
 
 	offset += r.RequestHeader.Encode(payload[offset:])
-	offset++ // TaggedFields
-
 	offset++ // TaggedFields
 
 	binary.BigEndian.PutUint32(payload[offset:], uint32(r.TimeoutMS))
 	offset += 4
 
-<<<<<<< HEAD
-	offset += binary.PutUvarint(payload[offset:], 1+uint64(len(r.Topics)))
-
-	for _, topic := range r.Topics {
-		offset += binary.PutUvarint(payload[offset:], 1+uint64(len(topic.Name)))
-		offset += copy(payload[offset:], topic.Name)
-
-		offset += binary.PutUvarint(payload[offset:], 1+uint64(len(topic.Partitions)))
-=======
 	if r.Topics == nil {
 		offset += binary.PutUvarint(payload[offset:], 0)
 	} else {
@@ -116,7 +98,6 @@
 		offset += copy(payload[offset:], topic.Name)
 
 		offset += binary.PutUvarint(payload[offset:], uint64(1+len(topic.Partitions)))
->>>>>>> 3b2a9ccb
 
 		for _, pid := range topic.Partitions {
 			binary.BigEndian.PutUint32(payload[offset:], uint32(pid))
@@ -124,13 +105,7 @@
 		}
 		offset++ // TaggedFields
 	}
-<<<<<<< HEAD
-
 	offset++ // TaggedFields
 
-=======
-	offset++ // TaggedFields
-
->>>>>>> 3b2a9ccb
 	return payload[:offset]
 }