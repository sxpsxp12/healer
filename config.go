--- conflicted
+++ resolved
@@ -107,13 +107,8 @@
 }
 
 func DefaultConsumerConfig() *ConsumerConfig {
-<<<<<<< HEAD
-	return &ConsumerConfig{
+	c := &ConsumerConfig{
 		ClientID:             "",
-=======
-	c := &ConsumerConfig{
-		ClientID:             "healer",
->>>>>>> 233ef898
 		GroupID:              "",
 		SessionTimeoutMS:     30000,
 		FetchMaxWaitMS:       100,
